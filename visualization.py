# Functions for plotting persistence as a function of birth times (diameter cutoffs).

from collections import defaultdict
from matplotlib import pyplot
import numpy as np
# One color per homology dimension (0: blue, 1: green, 2: red, 3: yellow)
DIMENSIONAL_COLOR_CODES = "bgry"
DIMENSIONAL_COLOR_LABELS = ["connected components (k=0)", "holes (k=1)", "voids (k=2)", "3-homologies (k=3)"]

DEFAULT_OPACITY = 0.3  # alpha = 1 - transparency
DEFAULT_MARKER_SIZE = 25  # (pixels width) ^ 2

# pivots_rc: list of (row, column) pairs
# diameters: list of diameter corresponding to each index among values in pivots_rc 
# dimensions: list of simplex dimension corresponding to each index among values in pivots_rc 
# xy_fmt: format string for the x=y line
def plot_birth_death(pivots_rc, diameters, dimensions, xy_fmt="k--", output_filename="birth_death.png", verbose=True):
    # Prepare plotting
    figure, axes = pyplot.subplots()
    axes.set(xlabel="Birth (diameter)", ylabel="Death (diameter)", title="Birth-Death Plot")
    axes.plot([0, 1], xy_fmt, alpha=DEFAULT_OPACITY)  # y = x
    # For each dimension
    for k in range(min(dimensions), max(dimensions)):
        x = []  # r: row (birth)
        y = []  # c: column (death) 
        for r, c in pivots_rc:
            # Check whether the dimension matches
            if dimensions[r] != k:
                continue
            # Add a point in that dimension's list
            x.append(diameters[r])  
            y.append(diameters[c])
        # Plot homologies at dimension k
        axes.scatter(x, y, color=DIMENSIONAL_COLOR_CODES[k], label=DIMENSIONAL_COLOR_LABELS[k], alpha=DEFAULT_OPACITY, s=DEFAULT_MARKER_SIZE)
        if verbose:
            print("(Birth diameter, death diameter) for " + str(k) + "-homologies, ordered by increasing birth: ")
            print(list(zip(x,y)))
    axes.legend()
    figure.savefig(output_filename)

# Persistence is defined as death - birth diameter
# pivots_rc: list of (row, column) pairs
# diameters: list of diameter corresponding to each index among values in pivots_rc 
# dimensions: list of simplex dimension corresponding to each index among values in pivots_rc 
# y0_fmt: format string for the y=0 line
def plot_birth_persistence(pivots_rc, diameters, dimensions, y0_fmt="k--", output_filename="birth_persistence.png", verbose=True):
    figure, axes = pyplot.subplots()
    axes.set(xlabel="Birth (diameter)", ylabel="Persistence (diameter)", title="Birth-Persistence Plot")
    axes.plot([0, 1], [0, 0], y0_fmt, alpha=DEFAULT_OPACITY)  # y = 0
    # For each dimension
    for k in range(min(dimensions), max(dimensions)):
        x = []  # r: row (birth)
        y = []  # r-c: row - column (persistence)
        for r, c in pivots_rc:
            # Check whether the dimension matches
            if dimensions[r] != k:
                continue
            # Add a point in that dimension's list
            x.append(diameters[r])
            y.append(diameters[c] - diameters[r])
        # Plot homologies at dimension k
        axes.scatter(x, y, color=DIMENSIONAL_COLOR_CODES[k], label=DIMENSIONAL_COLOR_LABELS[k], alpha=DEFAULT_OPACITY, s=DEFAULT_MARKER_SIZE)
        if verbose:
            print("(Birth diameter, persistence) for " + str(k) + "-homologies with persistence > 0, orderd by decreasing persistence: ")
            # Sort by persistence, and then swap order in each tuple to print (diameter, persistence)
            positive_yx = []
            for i in range(len(y)):
                if y[i] > 0:
                    positive_yx.append((y[i], x[i]))
            positive_yx.sort(reverse=True)
            positive_xy = [(x,y) for y,x in positive_yx]
            print(positive_xy)
    axes.legend()
    figure.savefig(output_filename)

def plot_barcodes( pivots_rc, diameters, dimensions, output_filename="barcodes.png", verbose=True):
    figure, axes = pyplot.subplots()
    n_plots = len(range(min(dimensions), max(dimensions)))
    for k in range(min(dimensions), max(dimensions)):
        sp = pyplot.subplot( n_plots, 1, 1+k)
        sp.set(xlabel="Diameter", ylabel="Homology number", title="Barcodes for H"+str(k))
        start = []
        fin = []
        for r,c in pivots_rc:
            if dimensions[r]!=k:
                continue
<<<<<<< HEAD
            if diameters[c]-diameters[r]>0:
                start.append(diameters[r])
                fin.append(diameters[c])
=======
            start.append(diameters[r])
            fin.append(diameters[c])
>>>>>>> 94a543a4
        inds = np.flip(np.argsort( np.array(fin)-np.array(start) ))
        inds = inds[np.array(fin)-np.array(start) !=0]
        nn = 1
        for ii in inds:
            sp.plot( [start[ii], fin[ii]], [nn,nn], color=DIMENSIONAL_COLOR_CODES[k] )
            nn+=1
        sp.set_xlim([0, max(diameters)])
        sp.set_ylim([0, nn+1])

    pyplot.subplots_adjust(hspace = 0.41) 
    
            <|MERGE_RESOLUTION|>--- conflicted
+++ resolved
@@ -84,14 +84,9 @@
         for r,c in pivots_rc:
             if dimensions[r]!=k:
                 continue
-<<<<<<< HEAD
             if diameters[c]-diameters[r]>0:
                 start.append(diameters[r])
                 fin.append(diameters[c])
-=======
-            start.append(diameters[r])
-            fin.append(diameters[c])
->>>>>>> 94a543a4
         inds = np.flip(np.argsort( np.array(fin)-np.array(start) ))
         inds = inds[np.array(fin)-np.array(start) !=0]
         nn = 1
