<<<<<<< HEAD
# Defines a Point, Simplex, and ASC (abstract simplicial complex).

import metrics

from copy import deepcopy
from functools import total_ordering
from sets import powerset


# A point must have a unique identifier or a (partial) coordinate vector as representation.
# If no metric is provided, then the discrete metric will be used by default.
@total_ordering
class Point:
  
  def __init__(self, name=None, coordinates=None, dist_metric=None, show_coords=False):
    if name is None and coordinates is None:
      raise ValueError
    self.name = name
    self.coordinates = coordinates
    self.dist_metric = dist_metric if dist_metric else metrics.discrete_metric
    self.show_coords = show_coords
  
  # Formats:
  #   [name]([coordinates])  -- if both exist
  #   [name]                 -- only name
  #   (coordinates)          -- only coordinates
  def __str__(self):
    s = ""
    if self.name:
      s += self.name
    if self.show_coords and self.coordinates is not None:
      s += '(' + ' '.join([str(x) for x in self.coordinates]) + ')'
    return s
  
  def distance_to(self, other_point):
    return self.dist_metric(self.coordinates, other_point.coordinates)
  
  # Compare (approximately) by coordinates.
  def similar_to(self, other_point):
    return self.distance_to(other_point) <= metrics.DEFAULT_EPS
  
  # If both name and coordinates are provided, and the metrics are equal, these two points are indistinguishable.
  # Otherwise, compare by the arguments provided.
  def __eq__(self, other):
    have_names = not(self.name is None or other.name is None)
    metric_comparable = not(self.coordinates is None or other.coordinates is None) and self.dist_metric == other.dist_metric
    same_names = self.name == other.name
    close_enough = self.similar_to(other)
    if have_names and metric_comparable:
      return same_names and close_enough
    if have_names:
      return same_names
    if metric_comparable:
      return close_enough
    raise ValueError("Unable to compare", self, "and", other)
  
  def __lt__(self, other):
    if not(self.name is None or other.name is None):
      return self.name < other.name
    return metrics.norm(self.coordinates) < metrics.norm(other.coordinates)
  
  def __hash__(self):
    return hash(self.name)

# A k-simplex consists of (d+1) points.
@total_ordering
class Simplex:
  def __init__(self, points=None):
    self.points = points if points else set()

  def dimension(self):
    return len(self.points) - 1
  
  def __str__(self, sep=', '):
    return '{' + sep.join(sorted(map(str, self.points))) + '}'
  
  def add_point(self, new_point):
    self.points.add(new_point)
  
  def add_points(self, other_simplex):
    self.points = self.points | other_simplex.points

  def remove_point(self, existing_point):
    self.points.remove(existing_point)
  
  def get_point_by_name(self, name):
    for p in self.points:
      if p.name == name:
        return p
    return None
  
  def __lt__(self, other):
    return sorted(list(self.points)) < sorted(list(other.points))
  
  def __eq__(self, other):
    return self.points == other.points
  
  # Compute boundary on a simplex.
  def compute_boundary(self, verbose=False):
    bdy = Boundary() 
    if verbose:
      print("simplex: ", self)
    for p in self.points:
      face = deepcopy(self)
      face.remove_point(p)
      if verbose:
        print("face: ", face)
      bdy.xor(face)
    if verbose:
      print()
    return bdy
  
  def __hash__(self):
    return hash('|'.join(map(str, sorted(self.points))))

# A boundary is a p-chain with coefficients over Z_2, from a free abelian group over simplices.
class Boundary():

  def __init__(self):
    self.simplices = set()

  def __str__(self, sep=' + '):
    return sep.join(sorted(map(str, self.simplices)))

  def xor(self, sim):
    if sim in self.simplices:
      self.simplices.remove(sim)
    else:
      self.simplices.add(sim)

# An abstract simplicial complex is a collection of simplices closed under the subset operation.
class ASC:
  def __init__(self, simplices=None):
    self.simplices = simplices if simplices else set()
  
  # We define the dimension of an ASC as the maximum dimension among its simplices, if -1 if it's empty.
  def highest_dimension(self):
    return max([sim.dimension() for sim in self.simplices]) if self.simplices else -1
  
  def all_dimensions(self):
    return set([sim.dimension() for sim in self.simplices])
  
  # All simplices of dimesion k, for a given k
  def k_simplices(self, k):
    return set(filter(lambda sim : sim.dimension() == k, self.simplices))
  
  # String representation of simplices sorted by (non-decreasing) dimension
  def __str__(self, sep="\n\n"):
    return '{' + sep.join(['; '.join(map(str, sorted(self.k_simplices(k)))) for k in self.all_dimensions()]) + '}'
  
  # Check closure by taking all subsets.
  def is_valid(self):
    for subset in powerset(self.simplices):
      sim = Simplex(subset)
      if sim not in self.simplices:
        return False
    return True
  
  def add_simplex(self, sim):
    self.simplices.add(sim)

  # Computes the boundary for all simplices of dimension k.
  # If k is unspecified, the ASC's dimension will be used by default.
  # Algorithm: For each simplex, take one point at a time
  #            and delete it to form a face, then add this face to the boundary.
  # Let S be the collection of simplices.
  # Time complexity: O(k|S|)
  # Memory usage: O(k|S|)
  def compute_boundary(self, k=None, verbose=False):
    if k is None:
      k = self.highest_dimension()
    
    sims = self.k_simplices(k)
    bdy = Boundary()
    for sim in sims:
      if verbose:
        print("simplex: ", sim)
      for p in sim.points:
        face = deepcopy(sim)
        face.remove_point(p)
        if verbose:
          print("face: ", face)
        bdy.xor(face)
      if verbose:
        print()
    return bdy
  
  # Computes and prints the boundary for each simplex separately
  def display_simplex_boundaries(self, k=None, verbose=False):
    for sim in self.k_simplices(k):
      print("Boundary of", sim, ":", sim.compute_boundary(verbose=verbose))
=======
# Defines a Point, Simplex, and ASC (abstract simplicial complex).

import metrics

from copy import deepcopy
from functools import total_ordering
from sets import powerset


# A point must have a unique identifier or a (partial) coordinate vector as representation.
# If no metric is provided, then the discrete metric will be used by default.
@total_ordering
class Point:
  
  def __init__(self, name=None, coordinates=None, dist_metric=None, show_coords=False):
    if name is None and coordinates is None:
      raise ValueError
    self.name = name
    self.coordinates = coordinates
    self.dist_metric = dist_metric if dist_metric else metrics.discrete_metric
    self.show_coords = show_coords
  
  # Formats:
  #   [name]([coordinates])  -- if both exist
  #   [name]                 -- only name
  #   (coordinates)          -- only coordinates
  def __str__(self):
    s = ""
    if self.name:
      s += self.name
    if self.show_coords and self.coordinates is not None:
      s += '(' + ' '.join([str(x) for x in self.coordinates]) + ')'
    return s
  
  def distance_to(self, other_point):
    return self.dist_metric(self.coordinates, other_point.coordinates)
  
  # Compare (approximately) by coordinates.
  def similar_to(self, other_point):
    return self.distance_to(other_point) <= metrics.DEFAULT_EPS
  
  # If both name and coordinates are provided, and the metrics are equal, these two points are indistinguishable.
  # Otherwise, compare by the arguments provided.
  def __eq__(self, other):
    have_names = not(self.name is None or other.name is None)
    metric_comparable = not(self.coordinates is None or other.coordinates is None) and self.dist_metric == other.dist_metric
    same_names = self.name == other.name
    close_enough = self.similar_to(other)
    if have_names and metric_comparable:
      return same_names and close_enough
    if have_names:
      return same_names
    if metric_comparable:
      return close_enough
    raise ValueError("Unable to compare", self, "and", other)
  
  def __lt__(self, other):
    if not(self.name is None or other.name is None):
      return self.name < other.name
    return metrics.norm(self.coordinates) < metrics.norm(other.coordinates)
  
  def __hash__(self):
    return hash(self.name)

# A k-simplex consists of (d+1) points.
@total_ordering
class Simplex:
  def __init__(self, points=None):
    self.points = points if points else set()

  def dimension(self):
    return len(self.points) - 1
  
  def __str__(self, sep=', '):
    return '{' + sep.join(sorted(map(str, self.points))) + '}'
  
  def add_point(self, new_point):
    self.points.add(new_point)
  
  def add_points(self, other_simplex):
    self.points = self.points | other_simplex.points

  def remove_point(self, existing_point):
    self.points.remove(existing_point)
  
  def get_point_by_name(self, name):
    for p in self.points:
      if p.name == name:
        return p
    return None
  
  def __lt__(self, other):
    return sorted(list(self.points)) < sorted(list(other.points))
  
  def __eq__(self, other):
    return self.points == other.points
  
  # Compute boundary on a simplex.
  def compute_boundary(self, verbose=False):
    bdy = Boundary() 
    if verbose:
      print("simplex: ", self)
    for p in self.points:
      face = deepcopy(self)
      face.remove_point(p)
      if verbose:
        print("face: ", face)
      bdy.xor(face)
    if verbose:
      print()
    return bdy
  
  def __hash__(self):
    return hash('|'.join(map(str, sorted(self.points))))

# A boundary is a p-chain with coefficients over Z_2, from a free abelian group over simplices.
class Boundary():

  def __init__(self):
    self.simplices = set()

  def __str__(self, sep=' + '):
    return sep.join(sorted(map(str, self.simplices)))

  def xor(self, sim):
    if sim in self.simplices:
      self.simplices.remove(sim)
    else:
      self.simplices.add(sim)

# An abstract simplicial complex is a collection of simplices closed under the subset operation.
class ASC:
  def __init__(self, simplices=None):
    self.simplices = simplices if simplices else set()
  
  # We define the dimension of an ASC as the maximum dimension among its simplices, if -1 if it's empty.
  def highest_dimension(self):
    return max([sim.dimension() for sim in self.simplices]) if self.simplices else -1
  
  def all_dimensions(self):
    return set([sim.dimension() for sim in self.simplices])
  
  # All simplices of dimesion k, for a given k
  def k_simplices(self, k):
    return set(filter(lambda sim : sim.dimension() == k, self.simplices))
  
  # String representation of simplices sorted by (non-decreasing) dimension
  def __str__(self, sep="\n\n"):
    return '{' + sep.join(['; '.join(map(str, sorted(self.k_simplices(k)))) for k in self.all_dimensions()]) + '}'
  
  # Check closure by taking all subsets.
  def is_valid(self):
    for subset in powerset(self.simplices):
      sim = Simplex(subset)
      if sim not in self.simplices:
        return False
    return True
  
  def add_simplex(self, sim):
    self.simplices.add(sim)

  # Computes the boundary for all simplices of dimension k.
  # If k is unspecified, the ASC's dimension will be used by default.
  # Algorithm: For each simplex, take one point at a time
  #            and delete it to form a face, then add this face to the boundary.
  # Let S be the collection of simplices.
  # Time complexity: O(k|S|)
  # Memory usage: O(k|S|)
  def compute_boundary(self, k=None, verbose=False):
    if k is None:
      k = self.highest_dimension()
    
    sims = self.k_simplices(k)
    bdy = Boundary()
    for sim in sims:
      if verbose:
        print("simplex: ", sim)
      for p in sim.points:
        face = deepcopy(sim)
        face.remove_point(p)
        if verbose:
          print("face: ", face)
        bdy.xor(face)
      if verbose:
        print()
    return bdy
  
  # Computes and prints the boundary for each simplex separately
  def display_simplex_boundaries(self, k=None, verbose=False):
    for sim in self.k_simplices(k):
      print("Boundary of", sim, ":", sim.compute_boundary(verbose=verbose))
>>>>>>> 092a4601
<|MERGE_RESOLUTION|>--- conflicted
+++ resolved
@@ -1,4 +1,3 @@
-<<<<<<< HEAD
 # Defines a Point, Simplex, and ASC (abstract simplicial complex).
 
 import metrics
@@ -189,197 +188,4 @@
   # Computes and prints the boundary for each simplex separately
   def display_simplex_boundaries(self, k=None, verbose=False):
     for sim in self.k_simplices(k):
-      print("Boundary of", sim, ":", sim.compute_boundary(verbose=verbose))
-=======
-# Defines a Point, Simplex, and ASC (abstract simplicial complex).
-
-import metrics
-
-from copy import deepcopy
-from functools import total_ordering
-from sets import powerset
-
-
-# A point must have a unique identifier or a (partial) coordinate vector as representation.
-# If no metric is provided, then the discrete metric will be used by default.
-@total_ordering
-class Point:
-  
-  def __init__(self, name=None, coordinates=None, dist_metric=None, show_coords=False):
-    if name is None and coordinates is None:
-      raise ValueError
-    self.name = name
-    self.coordinates = coordinates
-    self.dist_metric = dist_metric if dist_metric else metrics.discrete_metric
-    self.show_coords = show_coords
-  
-  # Formats:
-  #   [name]([coordinates])  -- if both exist
-  #   [name]                 -- only name
-  #   (coordinates)          -- only coordinates
-  def __str__(self):
-    s = ""
-    if self.name:
-      s += self.name
-    if self.show_coords and self.coordinates is not None:
-      s += '(' + ' '.join([str(x) for x in self.coordinates]) + ')'
-    return s
-  
-  def distance_to(self, other_point):
-    return self.dist_metric(self.coordinates, other_point.coordinates)
-  
-  # Compare (approximately) by coordinates.
-  def similar_to(self, other_point):
-    return self.distance_to(other_point) <= metrics.DEFAULT_EPS
-  
-  # If both name and coordinates are provided, and the metrics are equal, these two points are indistinguishable.
-  # Otherwise, compare by the arguments provided.
-  def __eq__(self, other):
-    have_names = not(self.name is None or other.name is None)
-    metric_comparable = not(self.coordinates is None or other.coordinates is None) and self.dist_metric == other.dist_metric
-    same_names = self.name == other.name
-    close_enough = self.similar_to(other)
-    if have_names and metric_comparable:
-      return same_names and close_enough
-    if have_names:
-      return same_names
-    if metric_comparable:
-      return close_enough
-    raise ValueError("Unable to compare", self, "and", other)
-  
-  def __lt__(self, other):
-    if not(self.name is None or other.name is None):
-      return self.name < other.name
-    return metrics.norm(self.coordinates) < metrics.norm(other.coordinates)
-  
-  def __hash__(self):
-    return hash(self.name)
-
-# A k-simplex consists of (d+1) points.
-@total_ordering
-class Simplex:
-  def __init__(self, points=None):
-    self.points = points if points else set()
-
-  def dimension(self):
-    return len(self.points) - 1
-  
-  def __str__(self, sep=', '):
-    return '{' + sep.join(sorted(map(str, self.points))) + '}'
-  
-  def add_point(self, new_point):
-    self.points.add(new_point)
-  
-  def add_points(self, other_simplex):
-    self.points = self.points | other_simplex.points
-
-  def remove_point(self, existing_point):
-    self.points.remove(existing_point)
-  
-  def get_point_by_name(self, name):
-    for p in self.points:
-      if p.name == name:
-        return p
-    return None
-  
-  def __lt__(self, other):
-    return sorted(list(self.points)) < sorted(list(other.points))
-  
-  def __eq__(self, other):
-    return self.points == other.points
-  
-  # Compute boundary on a simplex.
-  def compute_boundary(self, verbose=False):
-    bdy = Boundary() 
-    if verbose:
-      print("simplex: ", self)
-    for p in self.points:
-      face = deepcopy(self)
-      face.remove_point(p)
-      if verbose:
-        print("face: ", face)
-      bdy.xor(face)
-    if verbose:
-      print()
-    return bdy
-  
-  def __hash__(self):
-    return hash('|'.join(map(str, sorted(self.points))))
-
-# A boundary is a p-chain with coefficients over Z_2, from a free abelian group over simplices.
-class Boundary():
-
-  def __init__(self):
-    self.simplices = set()
-
-  def __str__(self, sep=' + '):
-    return sep.join(sorted(map(str, self.simplices)))
-
-  def xor(self, sim):
-    if sim in self.simplices:
-      self.simplices.remove(sim)
-    else:
-      self.simplices.add(sim)
-
-# An abstract simplicial complex is a collection of simplices closed under the subset operation.
-class ASC:
-  def __init__(self, simplices=None):
-    self.simplices = simplices if simplices else set()
-  
-  # We define the dimension of an ASC as the maximum dimension among its simplices, if -1 if it's empty.
-  def highest_dimension(self):
-    return max([sim.dimension() for sim in self.simplices]) if self.simplices else -1
-  
-  def all_dimensions(self):
-    return set([sim.dimension() for sim in self.simplices])
-  
-  # All simplices of dimesion k, for a given k
-  def k_simplices(self, k):
-    return set(filter(lambda sim : sim.dimension() == k, self.simplices))
-  
-  # String representation of simplices sorted by (non-decreasing) dimension
-  def __str__(self, sep="\n\n"):
-    return '{' + sep.join(['; '.join(map(str, sorted(self.k_simplices(k)))) for k in self.all_dimensions()]) + '}'
-  
-  # Check closure by taking all subsets.
-  def is_valid(self):
-    for subset in powerset(self.simplices):
-      sim = Simplex(subset)
-      if sim not in self.simplices:
-        return False
-    return True
-  
-  def add_simplex(self, sim):
-    self.simplices.add(sim)
-
-  # Computes the boundary for all simplices of dimension k.
-  # If k is unspecified, the ASC's dimension will be used by default.
-  # Algorithm: For each simplex, take one point at a time
-  #            and delete it to form a face, then add this face to the boundary.
-  # Let S be the collection of simplices.
-  # Time complexity: O(k|S|)
-  # Memory usage: O(k|S|)
-  def compute_boundary(self, k=None, verbose=False):
-    if k is None:
-      k = self.highest_dimension()
-    
-    sims = self.k_simplices(k)
-    bdy = Boundary()
-    for sim in sims:
-      if verbose:
-        print("simplex: ", sim)
-      for p in sim.points:
-        face = deepcopy(sim)
-        face.remove_point(p)
-        if verbose:
-          print("face: ", face)
-        bdy.xor(face)
-      if verbose:
-        print()
-    return bdy
-  
-  # Computes and prints the boundary for each simplex separately
-  def display_simplex_boundaries(self, k=None, verbose=False):
-    for sim in self.k_simplices(k):
-      print("Boundary of", sim, ":", sim.compute_boundary(verbose=verbose))
->>>>>>> 092a4601
+      print("Boundary of", sim, ":", sim.compute_boundary(verbose=verbose))