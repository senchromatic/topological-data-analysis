
# Computes non-oriented boundaries for p-chains

from abstract_simplicial_complex import Point, Simplex, Boundary, ASC
from enum import Enum

import numpy as np


# Organisms are organic entities.
organisms = Simplex()

def create_organisms():
  # Terrestrial animals:
  for name in ["Cow", "Rabbit", "Horse", "Dog"]:
    organisms.add_point(Point(name, np.array([1,1])))
  # Aquatic animals
  for name in ["Fish", "Dolphin", "Oyster"]:
    organisms.add_point(Point(name, np.array([0,1])))
  # Plants
  for name in ["Broccoli", "Fern", "Onion", "Apple"]:
    organisms.add_point(Point(name, np.array([1,0])))

def get_organism(name):
  return organisms.get_point_by_name(name)

def point_comparison_test(verbose=True):
  cow = get_organism("Cow")
  rabbit = get_organism("Rabbit")
  dolphin = get_organism("Dolphin")
  apple = get_organism("Apple")
  if verbose:
    print("Here is a land animal:", cow)
    print("Here is an aquatic animal:", dolphin)
    print("Here is a land plant:", apple)
    print("Cow same as rabbit?", cow == rabbit)
    print("Cow similar to rabbit?", cow.similar_to(rabbit))
    print("Rabbit similar to dolphin?", rabbit.similar_to(dolphin))
    print("Dolphin similar to apple?", dolphin.similar_to(apple))

# Computes the boundary for two triangles sharing a common edge (BC)
# Triangle 1 = ABC, Triangle 2 = BCD
def two_triangles_test(verbose=True):
  A = np.array([-1,  0])
  B = np.array([ 0, -1])
  C = np.array([ 0, +1])
  D = np.array([+1,  0])

  t1 = Simplex()
  t1.add_point(Point('A', A))
  t1.add_point(Point('B', B))
  t1.add_point(Point('C', C))

  t2 = Simplex()
  t2.add_point(Point('B', B))
  t2.add_point(Point('C', C))
  t2.add_point(Point('D', D))

  asc = ASC()
  asc.add_simplex(t1)
  asc.add_simplex(t2)

  if verbose:
    print(asc.compute_boundary())

# Returns a new simplicial complex (labelled A, from homework assignment),
# and prints debug statements if verbosity is enabled.
def create_asc_a(verbose=False):
  asc_a = ASC()

  if verbose:
    print("------------- Abstract Simplicial Complex A -------------")
  
  # Generate points in ASC
  for p in organisms.points:
    asc_a.add_simplex(Simplex({p}))
  if verbose:
    print("Number of 0-simplices:", len(asc_a.k_simplices(0)))
  
  # Generate line segments in ASC
  for p1 in organisms.points:
    for p2 in organisms.points - {p1}:
      if p1.similar_to(p2):
        new_simplex = Simplex({p1, p2})
        asc_a.add_simplex(new_simplex)
  if verbose:
    print("Number of 1-simplices:", len(asc_a.k_simplices(1)))
  
  # Generate triangles in ASC
  for p1 in organisms.points:
    for p2 in organisms.points - {p1}:
      for p3 in organisms.points - {p1, p2}:
        if p1.similar_to(p2) and p1.similar_to(p3) and p2.similar_to(p3):
          new_simplex = Simplex({p1, p2, p3})
          asc_a.add_simplex(new_simplex)
  
  if verbose:
    print("Number of 2-simplices:", len(asc_a.k_simplices(2)))
    print("\n")

    print(asc_a)
    print("\n\n")

  return asc_a

# Returns a new simplicial complex (labelled B, from homework assignment),
# and prints debug statements if verbosity is enabled.
def create_asc_b(verbose=False):
  asc_b = ASC()

  if verbose:
    print("------------- Abstract Simplicial Complex B -------------")
  
  # Generate points in ASC
  for p in organisms.points:
    asc_b.add_simplex(Simplex({p}))
  if verbose:
    print("Number of 0-simplices:", len(asc_b.k_simplices(0)))
  
  # Add all line segments to ASC
  for p1,p2 in {("Cow", "Rabbit"), ("Cow", "Fish"), ("Cow", "Oyster"), ("Cow", "Oyster"), ("Cow", "Broccoli"), ("Cow", "Onion"), ("Cow", "Apple"), ("Rabbit", "Fish"), ("Rabbit", "Oyster"), ("Rabbit", "Broccoli"), ("Rabbit", "Onion"), ("Rabbit", "Apple"), ("Fish", "Oyster"), ("Fish", "Broccoli"), ("Fish", "Onion"), ("Fish", "Apple"), ("Oyster", "Broccoli"), ("Oyster", "Onion"), ("Oyster", "Apple"), ("Broccoli", "Onion"), ("Broccoli", "Apple"), ("Onion", "Apple"), ("Horse", "Dog"), ("Horse", "Dolphin"), ("Horse", "Fern"), ("Dog", "Dolphin"), ("Dog", "Fern"), ("Dolphin", "Fern")}:
    asc_b.add_simplex(Simplex({get_organism(p1), get_organism(p2)}))
  if verbose:
    print("Number of 1-simplices:", len(asc_b.k_simplices(1)))
    
  # Add all triangles to ASC
  for p1,p2,p3 in {("Cow", "Broccoli", "Apple"), ("Cow", "Onion", "Apple"), ("Rabbit", "Broccoli", "Apple"), ("Rabbit", "Onion", "Apple"), ("Fish", "Broccoli", "Apple"), ("Fish", "Onion", "Apple"), ("Oyster", "Broccoli", "Apple"), ("Oyster", "Onion", "Apple")}:
    asc_b.add_simplex(Simplex({get_organism(p1), get_organism(p2), get_organism(p3)}))
  if verbose:
    print("Number of 2-simplices:", len(asc_b.k_simplices(2)))
  
  if verbose:
    print("\n")
    print(asc_b)
    print("\n\n")

  return asc_b


if __name__ == '__main__':

  # Point cloud
  create_organisms()

  # Unit tests
  # print("All organisms:", organisms)
  # point_comparison_test()
  # two_triangles_test()
  
  asc_a = create_asc_a(verbose=False)
  asc_b = create_asc_b(verbose=False)

  print("------------- Abstract Simplicial Complex A -------------")
  for k in range(2):
<<<<<<< HEAD
    print("\nBoundary over " + str(k+1) + "-simplices in abstract simplicial complex A:")
=======
    print("\nBoundary over " + str(k+1) + "-simplices in entire abstract simplicial complex A:")
>>>>>>> 06a65739
    print(asc_a.compute_boundary(k=k+1))
    print("\nBoundary for each " + str(k+1) + "-simplex, computed separately:")
    asc_a.display_simplex_boundaries(k=k+1)
  print("\n")

  print("------------- Abstract Simplicial Complex B -------------")
  for k in range(2):
<<<<<<< HEAD
    print("\nBoundary over " + str(k+1) + "-simplices in abstract simplicial complex B:")
=======
    print("\nBoundary over " + str(k+1) + "-simplices in entire abstract simplicial complex B:")
>>>>>>> 06a65739
    print(asc_b.compute_boundary(k=k+1))
    print("\nBoundary for each " + str(k+1) + "-simplex, computed separately:")
    asc_b.display_simplex_boundaries(k=k+1)
  print("\n")<|MERGE_RESOLUTION|>--- conflicted
+++ resolved
@@ -152,11 +152,7 @@
 
   print("------------- Abstract Simplicial Complex A -------------")
   for k in range(2):
-<<<<<<< HEAD
-    print("\nBoundary over " + str(k+1) + "-simplices in abstract simplicial complex A:")
-=======
     print("\nBoundary over " + str(k+1) + "-simplices in entire abstract simplicial complex A:")
->>>>>>> 06a65739
     print(asc_a.compute_boundary(k=k+1))
     print("\nBoundary for each " + str(k+1) + "-simplex, computed separately:")
     asc_a.display_simplex_boundaries(k=k+1)
@@ -164,11 +160,7 @@
 
   print("------------- Abstract Simplicial Complex B -------------")
   for k in range(2):
-<<<<<<< HEAD
-    print("\nBoundary over " + str(k+1) + "-simplices in abstract simplicial complex B:")
-=======
     print("\nBoundary over " + str(k+1) + "-simplices in entire abstract simplicial complex B:")
->>>>>>> 06a65739
     print(asc_b.compute_boundary(k=k+1))
     print("\nBoundary for each " + str(k+1) + "-simplex, computed separately:")
     asc_b.display_simplex_boundaries(k=k+1)
